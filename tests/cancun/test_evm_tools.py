from functools import partial
from typing import Dict

import pytest

from tests.helpers import EEST_TESTS_PATH, ETHEREUM_TESTS_PATH
from tests.helpers.load_evm_tools_tests import (
    fetch_evm_tools_tests,
    idfn,
    load_evm_tools_test,
)

ETHEREUM_STATE_TESTS_DIR = f"{ETHEREUM_TESTS_PATH}/GeneralStateTests/"
EEST_STATE_TESTS_DIR = f"{EEST_TESTS_PATH}/state_tests/"
FORK_NAME = "Cancun"

SLOW_TESTS = (
<<<<<<< HEAD
    "CALLBlake2f_MaxRounds",
    "CALLCODEBlake2f",
    "CALLBlake2f",
    "loopExp",
    "loopMul",
=======
    "GeneralStateTests/stTimeConsuming/CALLBlake2f_MaxRounds.json::CALLBlake2f_MaxRounds-fork_[Cancun-Prague]-d0g0v0",
    "GeneralStateTests/VMTests/vmPerformance/loopExp.json::loopExp-fork_[Cancun-Prague]-d[0-14]g0v0",
    "GeneralStateTests/VMTests/vmPerformance/loopMul.json::loopMul-fork_[Cancun-Prague]-d[0-2]g0v0",
)


# Define tests
fetch_tests = partial(
    fetch_evm_tools_tests,
    fork_name=FORK_NAME,
    slow_tests=SLOW_TESTS,
)

run_tests = partial(
    load_evm_tools_test,
    fork_name=FORK_NAME,
)


# Run tests from ethereum/tests
@pytest.mark.evm_tools
@pytest.mark.parametrize(
    "test_case",
    fetch_tests(ETHEREUM_STATE_TESTS_DIR),
    ids=idfn,
>>>>>>> 68f3a1f1
)
def test_ethereum_tests_evm_tools(test_case: Dict) -> None:
    run_tests(test_case)


<<<<<<< HEAD
# Define tests
fetch_tests = partial(
    fetch_evm_tools_tests,
    fork_name=FORK_NAME,
    slow_tests=SLOW_TESTS,
)

run_tests = partial(
    load_evm_tools_test,
    fork_name=FORK_NAME,
)


# Run tests from ethereum/tests
@pytest.mark.evm_tools
@pytest.mark.parametrize(
    "test_case",
    fetch_tests(ETHEREUM_STATE_TESTS_DIR),
    ids=idfn,
)
def test_ethereum_tests_evm_tools(test_case: Dict) -> None:
    run_tests(test_case)


=======
>>>>>>> 68f3a1f1
# Run EEST test fixtures
@pytest.mark.evm_tools
@pytest.mark.parametrize(
    "test_case",
    fetch_tests(EEST_STATE_TESTS_DIR),
    ids=idfn,
)
def test_eest_evm_tools(test_case: Dict) -> None:
    run_tests(test_case)<|MERGE_RESOLUTION|>--- conflicted
+++ resolved
@@ -15,13 +15,6 @@
 FORK_NAME = "Cancun"
 
 SLOW_TESTS = (
-<<<<<<< HEAD
-    "CALLBlake2f_MaxRounds",
-    "CALLCODEBlake2f",
-    "CALLBlake2f",
-    "loopExp",
-    "loopMul",
-=======
     "GeneralStateTests/stTimeConsuming/CALLBlake2f_MaxRounds.json::CALLBlake2f_MaxRounds-fork_[Cancun-Prague]-d0g0v0",
     "GeneralStateTests/VMTests/vmPerformance/loopExp.json::loopExp-fork_[Cancun-Prague]-d[0-14]g0v0",
     "GeneralStateTests/VMTests/vmPerformance/loopMul.json::loopMul-fork_[Cancun-Prague]-d[0-2]g0v0",
@@ -47,39 +40,11 @@
     "test_case",
     fetch_tests(ETHEREUM_STATE_TESTS_DIR),
     ids=idfn,
->>>>>>> 68f3a1f1
 )
 def test_ethereum_tests_evm_tools(test_case: Dict) -> None:
     run_tests(test_case)
 
 
-<<<<<<< HEAD
-# Define tests
-fetch_tests = partial(
-    fetch_evm_tools_tests,
-    fork_name=FORK_NAME,
-    slow_tests=SLOW_TESTS,
-)
-
-run_tests = partial(
-    load_evm_tools_test,
-    fork_name=FORK_NAME,
-)
-
-
-# Run tests from ethereum/tests
-@pytest.mark.evm_tools
-@pytest.mark.parametrize(
-    "test_case",
-    fetch_tests(ETHEREUM_STATE_TESTS_DIR),
-    ids=idfn,
-)
-def test_ethereum_tests_evm_tools(test_case: Dict) -> None:
-    run_tests(test_case)
-
-
-=======
->>>>>>> 68f3a1f1
 # Run EEST test fixtures
 @pytest.mark.evm_tools
 @pytest.mark.parametrize(
