import os
import shutil
import tarfile
from pathlib import Path
from typing import Final, Optional, Set

import git
import requests_cache
from _pytest.config import Config
from _pytest.config.argparsing import Parser
from filelock import FileLock
from git.exc import GitCommandError, InvalidGitRepositoryError
from pytest import Session, StashKey
from requests_cache import CachedSession
from requests_cache.backends.sqlite import SQLiteCache
from typing_extensions import Self

from tests.helpers import TEST_FIXTURES

try:
    from xdist import get_xdist_worker_id  # type: ignore[import-untyped]
except ImportError:

    def get_xdist_worker_id(request_or_session: object) -> str:  # noqa: U100
        return "master"


def pytest_addoption(parser: Parser) -> None:
    """
    Accept --evm-trace option in pytest.
    """
    parser.addoption(
        "--optimized",
        dest="optimized",
        default=False,
        action="store_const",
        const=True,
        help="Use optimized state and ethash",
    )

    parser.addoption(
        "--evm_trace",
        dest="evm_trace",
        default=False,
        action="store_const",
        const=True,
        help="Create an evm trace",
    )


def pytest_configure(config: Config) -> None:
    """
    Configure the ethereum module and log levels to output evm trace.
    """
    if config.getoption("optimized"):
        import ethereum_optimized

        ethereum_optimized.monkey_patch(None)

    if config.getoption("evm_trace"):
        import ethereum.trace
        from ethereum_spec_tools.evm_tools.t8n.evm_trace import (
            evm_trace as new_trace_function,
        )

        # Replace the function in the module
        ethereum.trace.set_evm_trace(new_trace_function)

<<<<<<< HEAD
=======

class _FixturesDownloader:
    cache: Final[SQLiteCache]
    session: Final[CachedSession]
    root: Final[Path]
    keep_cache_keys: Final[Set[str]]

    def __init__(self, root: Path) -> None:
        self.root = root
        self.cache = SQLiteCache(use_cache_dir=True, db_path="eels_cache")
        self.session = requests_cache.CachedSession(
            backend=self.cache,
            ignored_parameters=["X-Amz-Signature", "X-Amz-Date"],
            expire_after=24 * 60 * 60,
            cache_control=True,
        )
        self.keep_cache_keys = set()

    def fetch_http(self, url: str, location: str) -> None:
        path = self.root.joinpath(location)
        print(f"Downloading {location}...")

        with self.session.get(url, stream=True) as response:
            if response.from_cache:
                print(f"Cache hit {url}")
            else:
                print(f"Cache miss {url} :(")

            # Track the cache keys we've hit this session so we don't delete
            # them.
            all_responses = [response] + response.history
            current_keys = set(
                self.cache.create_key(request=r.request) for r in all_responses
            )
            self.keep_cache_keys.update(current_keys)
>>>>>>> 68f3a1f1

            with tarfile.open(fileobj=response.raw, mode="r:gz") as tar:
                shutil.rmtree(path, ignore_errors=True)
                print(f"Extracting {location}...")
                tar.extractall(path)

    def fetch_git(self, url: str, location: str, commit_hash: str) -> None:
        path = self.root.joinpath(location)
        if not os.path.exists(path):
            print(f"Cloning {location}...")
            repo = git.Repo.clone_from(url, to_path=path)
        else:
            print(f"{location} already available.")
            repo = git.Repo(path)

        print(f"Checking out the correct commit {commit_hash}...")
        branch = repo.heads["develop"]
        # Try to checkout the relevant commit hash and if that fails
        # fetch the latest changes and checkout the commit hash
        try:
            repo.git.checkout(commit_hash)
        except GitCommandError:
            repo.remotes.origin.fetch(branch.name)
            repo.git.checkout(commit_hash)

        # Check if the submodule head matches the parent commit
        # If not, update the submodule
        for submodule in repo.submodules:
            # Initialize the submodule if not already initialized
            try:
                submodule_repo = submodule.module()
            except InvalidGitRepositoryError:
                submodule.update(init=True, recursive=True)
                continue

            # Commit expected by the parent repo
            parent_commit = submodule.hexsha

            # Actual submodule head
            submodule_head = submodule_repo.head.commit.hexsha
            if parent_commit != submodule_head:
                submodule.update(init=True, recursive=True)

    def __enter__(self) -> Self:
        assert not self.keep_cache_keys
        return self

<<<<<<< HEAD
def pytest_sessionstart(session: Session) -> None:  # noqa: U100
    for _, props in TEST_FIXTURES.items():
        fixture_path = props["fixture_path"]
=======
    def __exit__(
        self, exc_type: object, exc_value: object, traceback: object
    ) -> None:
        cached = self.cache.filter(expired=True, invalid=True)
        to_delete = set(x.cache_key for x in cached) - self.keep_cache_keys
        if to_delete:
            print(f"Evicting {len(to_delete)} from HTTP cache")
            self.cache.delete(*to_delete, vacuum=True)
        self.keep_cache_keys.clear()
>>>>>>> 68f3a1f1


fixture_lock = StashKey[Optional[FileLock]]()


def pytest_sessionstart(session: Session) -> None:  # noqa: U100
    if get_xdist_worker_id(session) != "master":
        return

    lock_path = session.config.rootpath.joinpath("tests/fixtures/.lock")
    stash = session.stash
    lock_file = FileLock(str(lock_path), timeout=0)
    lock_file.acquire()

    assert fixture_lock not in stash
    stash[fixture_lock] = lock_file

    with _FixturesDownloader(session.config.rootpath) as downloader:
        for _, props in TEST_FIXTURES.items():
            fixture_path = props["fixture_path"]

            os.makedirs(os.path.dirname(fixture_path), exist_ok=True)

            if "commit_hash" in props:
                downloader.fetch_git(
                    props["url"], fixture_path, props["commit_hash"]
                )
            else:
                downloader.fetch_http(
                    props["url"],
                    fixture_path,
                )


def pytest_sessionfinish(
    session: Session, exitstatus: int  # noqa: U100
) -> None:
    if get_xdist_worker_id(session) != "master":
        return

    lock_file = session.stash[fixture_lock]
    session.stash[fixture_lock] = None

    assert lock_file is not None
    lock_file.release()<|MERGE_RESOLUTION|>--- conflicted
+++ resolved
@@ -66,8 +66,6 @@
         # Replace the function in the module
         ethereum.trace.set_evm_trace(new_trace_function)
 
-<<<<<<< HEAD
-=======
 
 class _FixturesDownloader:
     cache: Final[SQLiteCache]
@@ -103,7 +101,6 @@
                 self.cache.create_key(request=r.request) for r in all_responses
             )
             self.keep_cache_keys.update(current_keys)
->>>>>>> 68f3a1f1
 
             with tarfile.open(fileobj=response.raw, mode="r:gz") as tar:
                 shutil.rmtree(path, ignore_errors=True)
@@ -151,11 +148,6 @@
         assert not self.keep_cache_keys
         return self
 
-<<<<<<< HEAD
-def pytest_sessionstart(session: Session) -> None:  # noqa: U100
-    for _, props in TEST_FIXTURES.items():
-        fixture_path = props["fixture_path"]
-=======
     def __exit__(
         self, exc_type: object, exc_value: object, traceback: object
     ) -> None:
@@ -165,7 +157,6 @@
             print(f"Evicting {len(to_delete)} from HTTP cache")
             self.cache.delete(*to_delete, vacuum=True)
         self.keep_cache_keys.clear()
->>>>>>> 68f3a1f1
 
 
 fixture_lock = StashKey[Optional[FileLock]]()
