from typing import Dict, TypedDict

from typing_extensions import NotRequired


class _FixtureSource(TypedDict):
    url: str
    fixture_path: str
    commit_hash: NotRequired[str]


# Update the links and commit has in order to consume
# newer/other tests
<<<<<<< HEAD
TEST_FIXTURES = {
=======
TEST_FIXTURES: Dict[str, _FixtureSource] = {
>>>>>>> 68f3a1f1
    "evm_tools_testdata": {
        "url": "https://github.com/gurukamath/evm-tools-testdata.git",
        "commit_hash": "792422d",
        "fixture_path": "tests/fixtures/evm_tools_testdata",
    },
    "ethereum_tests": {
        "url": "https://github.com/ethereum/tests.git",
<<<<<<< HEAD
        "commit_hash": "afed83b",
        "fixture_path": "tests/fixtures/ethereum_tests",
    },
    "latest_fork_tests": {
        "url": "https://github.com/gurukamath/latest_fork_tests.git",
        "commit_hash": "7a22f8e",
=======
        "commit_hash": "3129f16519013b265fa309208f49406b2ef57b13",
        "fixture_path": "tests/fixtures/ethereum_tests",
    },
    "latest_fork_tests": {
        "url": "https://github.com/ethereum/execution-spec-tests/releases/download/v4.5.0/fixtures_stable.tar.gz",
>>>>>>> 68f3a1f1
        "fixture_path": "tests/fixtures/latest_fork_tests",
    },
}


ETHEREUM_TESTS_PATH = TEST_FIXTURES["ethereum_tests"]["fixture_path"]
EEST_TESTS_PATH = TEST_FIXTURES["latest_fork_tests"]["fixture_path"]<|MERGE_RESOLUTION|>--- conflicted
+++ resolved
@@ -11,11 +11,7 @@
 
 # Update the links and commit has in order to consume
 # newer/other tests
-<<<<<<< HEAD
-TEST_FIXTURES = {
-=======
 TEST_FIXTURES: Dict[str, _FixtureSource] = {
->>>>>>> 68f3a1f1
     "evm_tools_testdata": {
         "url": "https://github.com/gurukamath/evm-tools-testdata.git",
         "commit_hash": "792422d",
@@ -23,20 +19,11 @@
     },
     "ethereum_tests": {
         "url": "https://github.com/ethereum/tests.git",
-<<<<<<< HEAD
-        "commit_hash": "afed83b",
-        "fixture_path": "tests/fixtures/ethereum_tests",
-    },
-    "latest_fork_tests": {
-        "url": "https://github.com/gurukamath/latest_fork_tests.git",
-        "commit_hash": "7a22f8e",
-=======
         "commit_hash": "3129f16519013b265fa309208f49406b2ef57b13",
         "fixture_path": "tests/fixtures/ethereum_tests",
     },
     "latest_fork_tests": {
         "url": "https://github.com/ethereum/execution-spec-tests/releases/download/v4.5.0/fixtures_stable.tar.gz",
->>>>>>> 68f3a1f1
         "fixture_path": "tests/fixtures/latest_fork_tests",
     },
 }
