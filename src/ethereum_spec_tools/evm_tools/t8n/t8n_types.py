"""
Define the types used by the t8n tool.
"""
import json
from dataclasses import dataclass
from typing import TYPE_CHECKING, Any, Dict, Iterator, List, Optional, Tuple

from ethereum import rlp
from ethereum.base_types import U64, Bytes, Uint
from ethereum.crypto.hash import keccak256
from ethereum.utils.hexadecimal import hex_to_bytes, hex_to_u256, hex_to_uint

from ..loaders.transaction_loader import TransactionLoad, UnsupportedTx
from ..utils import FatalException, secp256k1_sign

if TYPE_CHECKING:
    from . import T8N


class Alloc:
    """
    The alloc (state) type for the t8n tool.
    """

    state: Any
    state_backup: Any

    def __init__(self, t8n: "T8N", stdin: Optional[Dict] = None):
        """Read the alloc file and return the state."""
        if t8n.options.input_alloc == "stdin":
            assert stdin is not None
            data = stdin["alloc"]
        else:
            with open(t8n.options.input_alloc, "r") as f:
                data = json.load(f)

        # The json_to_state functions expects the values to hex
        # strings, so we convert them here.
        for address, account in data.items():
            for key, value in account.items():
                if key == "storage":
                    continue
                elif not value.startswith("0x"):
                    data[address][key] = "0x" + hex(int(value))

        state = t8n.json_to_state(data)
        if t8n.fork.fork_module == "dao_fork":
            t8n.fork.apply_dao(state)

        self.state = state

    def to_json(self) -> Any:
        """Encode the state to JSON"""
        data = {}
        for address, account in self.state._main_trie._data.items():
            account_data: Dict[str, Any] = {}

            if account.balance:
                account_data["balance"] = hex(account.balance)

            if account.nonce:
                account_data["nonce"] = hex(account.nonce)

            if account.code:
                account_data["code"] = "0x" + account.code.hex()

            if address in self.state._storage_tries:
                account_data["storage"] = {
                    "0x" + k.hex(): hex(v)
                    for k, v in self.state._storage_tries[
                        address
                    ]._data.items()
                }

            data["0x" + address.hex()] = account_data

        return data


class Txs:
    """
    Read the transactions file, sort out the valid transactions and
    return a list of transactions.
    """

    rejected_txs: Dict[int, str]
    successful_txs: List[Any]
    successful_receipts: List[Any]
    all_txs: List[Any]
    t8n: "T8N"
    data: Any
    rlp_input: bool

    def __init__(self, t8n: "T8N", stdin: Optional[Dict] = None):
        self.t8n = t8n
        self.rejected_txs = {}
        self.successful_txs = []
        self.successful_receipts = []
        self.rlp_input = False
        self.all_txs = []

        if t8n.options.input_txs == "stdin":
            assert stdin is not None
            data = stdin["txs"]
        else:
            with open(t8n.options.input_txs, "r") as f:
                data = json.load(f)

        if data is None:
            self.data = []
        elif isinstance(data, str):
            self.rlp_input = True
            self.data = rlp.decode(hex_to_bytes(data))
        else:
            self.data = data

    @property
    def transactions(self) -> Iterator[Tuple[int, Any]]:
        """
        Read the transactions file and return a list of transactions.
        Can read from JSON or RLP.
        """
        for idx, raw_tx in enumerate(self.data):
            try:
                if self.rlp_input:
                    yield idx, self.parse_rlp_tx(raw_tx)
                else:
                    yield idx, self.parse_json_tx(raw_tx)
            except UnsupportedTx as e:
                self.t8n.logger.warning(
                    f"Unsupported transaction type {idx}: "
                    f"{e.error_message}"
                )
                self.rejected_txs[
                    idx
                ] = f"Unsupported transaction type: {e.error_message}"
                self.all_txs.append(e.encoded_params)
            except Exception as e:
                self.t8n.logger.warning(
                    f"Failed to parse transaction {idx}: {str(e)}"
                )
                self.rejected_txs[
                    idx
                ] = f"Failed to parse transaction {idx}: {str(e)}"

    def parse_rlp_tx(self, raw_tx: Any) -> Any:
        """
        Read transactions from RLP.
        """
        t8n = self.t8n

        tx_rlp = rlp.encode(raw_tx)
        if t8n.fork.is_after_fork("ethereum.berlin"):
            if isinstance(raw_tx, Bytes):
<<<<<<< HEAD
                transaction = t8n.fork.decode_transaction(raw_tx)
                self.all_txs.append(raw_tx)
            else:
                transaction = rlp.decode_to(t8n.fork.LegacyTransaction, tx_rlp)
                self.all_txs.append(transaction)
        else:
            transaction = rlp.decode_to(t8n.fork.Transaction, tx_rlp)
=======
                transaction = t8n.transactions.decode_transaction(raw_tx)
                self.all_txs.append(raw_tx)
            else:
                transaction = rlp.decode_to(
                    t8n.transactions.LegacyTransaction, tx_rlp
                )
                self.all_txs.append(transaction)
        else:
            transaction = rlp.decode_to(t8n.transactions.Transaction, tx_rlp)
>>>>>>> f83e3820
            self.all_txs.append(transaction)

        return transaction

    def parse_json_tx(self, raw_tx: Any) -> Any:
        """
        Read the transactions from json.
        If a transaction is unsigned but has a `secretKey` field, the
        transaction will be signed.
        """
        t8n = self.t8n

        # for idx, json_tx in enumerate(self.data):
        raw_tx["gasLimit"] = raw_tx["gas"]
        raw_tx["data"] = raw_tx["input"]
        if "to" not in raw_tx:
            raw_tx["to"] = ""

        # tf tool might provide None instead of 0
        # for v, r, s
        raw_tx["v"] = raw_tx.get("v") or raw_tx.get("y_parity") or "0x00"
        raw_tx["r"] = raw_tx.get("r") or "0x00"
        raw_tx["s"] = raw_tx.get("s") or "0x00"

        v = hex_to_u256(raw_tx["v"])
        r = hex_to_u256(raw_tx["r"])
        s = hex_to_u256(raw_tx["s"])

        if "secretKey" in raw_tx and v == r == s == 0:
            self.sign_transaction(raw_tx)

        tx = TransactionLoad(raw_tx, t8n.fork).read()
        self.all_txs.append(tx)

<<<<<<< HEAD
        if t8n.fork.is_after_fork("ethereum.berlin"):
            transaction = t8n.fork.decode_transaction(tx)
=======
        if t8n.is_after_fork("ethereum.berlin"):
            transaction = t8n.transactions.decode_transaction(tx)
>>>>>>> f83e3820
        else:
            transaction = tx

        return transaction

    def add_transaction(self, tx: Any) -> None:
        """
        Add a transaction to the list of successful transactions.
        """
<<<<<<< HEAD
        if self.t8n.fork.is_after_fork("ethereum.berlin"):
            self.successful_txs.append(self.t8n.fork.encode_transaction(tx))
=======
        if self.t8n.is_after_fork("ethereum.berlin"):
            self.successful_txs.append(
                self.t8n.transactions.encode_transaction(tx)
            )
>>>>>>> f83e3820
        else:
            self.successful_txs.append(tx)

    def get_tx_hash(self, tx: Any) -> bytes:
        """
        Get the transaction hash of a transaction.
        """
<<<<<<< HEAD
        if self.t8n.fork.is_after_fork("ethereum.berlin") and not isinstance(
            tx, self.t8n.fork.LegacyTransaction
        ):
            return keccak256(self.t8n.fork.encode_transaction(tx))
=======
        if self.t8n.is_after_fork("ethereum.berlin") and not isinstance(
            tx, self.t8n.transactions.LegacyTransaction
        ):
            return keccak256(self.t8n.transactions.encode_transaction(tx))
>>>>>>> f83e3820
        else:
            return keccak256(rlp.encode(tx))

    def add_receipt(self, tx: Any, gas_consumed: Uint) -> None:
        """
        Add t8n receipt info for valid tx
        """
        tx_hash = self.get_tx_hash(tx)

        data = {
            "transactionHash": "0x" + tx_hash.hex(),
            "gasUsed": hex(gas_consumed),
        }
        self.successful_receipts.append(data)

    def sign_transaction(self, json_tx: Any) -> None:
        """
        Sign a transaction. This function will be invoked if a `secretKey`
        is provided in the transaction.
        Post spurious dragon, the transaction is signed according to EIP-155
        if the protected flag is missing or set to true.
        """
        t8n = self.t8n
        protected = json_tx.get("protected", True)

        tx = TransactionLoad(json_tx, t8n.fork).read()

        if isinstance(tx, bytes):
<<<<<<< HEAD
            tx_decoded = t8n.fork.decode_transaction(tx)
=======
            tx_decoded = t8n.transactions.decode_transaction(tx)
>>>>>>> f83e3820
        else:
            tx_decoded = tx

        secret_key = hex_to_uint(json_tx["secretKey"][2:])
<<<<<<< HEAD
        if t8n.fork.is_after_fork("ethereum.berlin"):
            Transaction = t8n.fork.LegacyTransaction
        else:
            Transaction = t8n.fork.Transaction
=======
        if t8n.is_after_fork("ethereum.berlin"):
            Transaction = t8n.transactions.LegacyTransaction
        else:
            Transaction = t8n.transactions.Transaction
>>>>>>> f83e3820

        if isinstance(tx_decoded, Transaction):
            if t8n.fork.is_after_fork("ethereum.spurious_dragon"):
                if protected:
                    signing_hash = t8n.fork.signing_hash_155(
                        tx_decoded, U64(1)
                    )
                    v_addend = 37  # Assuming chain_id = 1
                else:
                    signing_hash = t8n.fork.signing_hash_pre155(tx_decoded)
                    v_addend = 27
            else:
                signing_hash = t8n.fork.signing_hash(tx_decoded)
                v_addend = 27
<<<<<<< HEAD
        elif isinstance(tx_decoded, t8n.fork.AccessListTransaction):
            signing_hash = t8n.fork.signing_hash_2930(tx_decoded)
            v_addend = 0
        elif isinstance(tx_decoded, t8n.fork.FeeMarketTransaction):
=======
        elif isinstance(tx_decoded, t8n.transactions.AccessListTransaction):
            signing_hash = t8n.fork.signing_hash_2930(tx_decoded)
            v_addend = 0
        elif isinstance(tx_decoded, t8n.transactions.FeeMarketTransaction):
>>>>>>> f83e3820
            signing_hash = t8n.fork.signing_hash_1559(tx_decoded)
            v_addend = 0
        elif isinstance(tx_decoded, t8n.fork.BlobTransaction):
            signing_hash = t8n.fork.signing_hash_4844(tx_decoded)
            v_addend = 0
        else:
            raise FatalException("Unknown transaction type")

        r, s, y = secp256k1_sign(signing_hash, secret_key)
        json_tx["r"] = hex(r)
        json_tx["s"] = hex(s)
        json_tx["v"] = hex(y + v_addend)

        if v_addend == 0:
            json_tx["y_parity"] = json_tx["v"]


@dataclass
class Result:
    """Type that represents the result of a transition execution"""

    difficulty: Any
    base_fee: Any
    state_root: Any = None
    tx_root: Any = None
    receipt_root: Any = None
    withdrawals_root: Any = None
    logs_hash: Any = None
    bloom: Any = None
    receipts: Any = None
    rejected: Any = None
    gas_used: Any = None
    excess_blob_gas: Optional[U64] = None
    blob_gas_used: Optional[Uint] = None

    def to_json(self) -> Any:
        """Encode the result to JSON"""
        data = {}

        data["stateRoot"] = "0x" + self.state_root.hex()
        data["txRoot"] = "0x" + self.tx_root.hex()
        data["receiptsRoot"] = "0x" + self.receipt_root.hex()
        if self.withdrawals_root:
            data["withdrawalsRoot"] = "0x" + self.withdrawals_root.hex()
        data["logsHash"] = "0x" + self.logs_hash.hex()
        data["logsBloom"] = "0x" + self.bloom.hex()
        data["gasUsed"] = hex(self.gas_used)
        if self.difficulty:
            data["currentDifficulty"] = hex(self.difficulty)
        else:
            data["currentDifficulty"] = None

        if self.base_fee:
            data["currentBaseFee"] = hex(self.base_fee)
        else:
            data["currentBaseFee"] = None

        if self.excess_blob_gas is not None:
            data["currentExcessBlobGas"] = hex(self.excess_blob_gas)

        if self.blob_gas_used is not None:
            data["blobGasUsed"] = hex(self.blob_gas_used)

        data["rejected"] = [
            {"index": idx, "error": error}
            for idx, error in self.rejected.items()
        ]

        data["receipts"] = [
            {
                "transactionHash": item["transactionHash"],
                "gasUsed": item["gasUsed"],
            }
            for item in self.receipts
        ]

        return data<|MERGE_RESOLUTION|>--- conflicted
+++ resolved
@@ -152,7 +152,6 @@
         tx_rlp = rlp.encode(raw_tx)
         if t8n.fork.is_after_fork("ethereum.berlin"):
             if isinstance(raw_tx, Bytes):
-<<<<<<< HEAD
                 transaction = t8n.fork.decode_transaction(raw_tx)
                 self.all_txs.append(raw_tx)
             else:
@@ -160,17 +159,6 @@
                 self.all_txs.append(transaction)
         else:
             transaction = rlp.decode_to(t8n.fork.Transaction, tx_rlp)
-=======
-                transaction = t8n.transactions.decode_transaction(raw_tx)
-                self.all_txs.append(raw_tx)
-            else:
-                transaction = rlp.decode_to(
-                    t8n.transactions.LegacyTransaction, tx_rlp
-                )
-                self.all_txs.append(transaction)
-        else:
-            transaction = rlp.decode_to(t8n.transactions.Transaction, tx_rlp)
->>>>>>> f83e3820
             self.all_txs.append(transaction)
 
         return transaction
@@ -205,13 +193,8 @@
         tx = TransactionLoad(raw_tx, t8n.fork).read()
         self.all_txs.append(tx)
 
-<<<<<<< HEAD
         if t8n.fork.is_after_fork("ethereum.berlin"):
             transaction = t8n.fork.decode_transaction(tx)
-=======
-        if t8n.is_after_fork("ethereum.berlin"):
-            transaction = t8n.transactions.decode_transaction(tx)
->>>>>>> f83e3820
         else:
             transaction = tx
 
@@ -221,15 +204,8 @@
         """
         Add a transaction to the list of successful transactions.
         """
-<<<<<<< HEAD
         if self.t8n.fork.is_after_fork("ethereum.berlin"):
             self.successful_txs.append(self.t8n.fork.encode_transaction(tx))
-=======
-        if self.t8n.is_after_fork("ethereum.berlin"):
-            self.successful_txs.append(
-                self.t8n.transactions.encode_transaction(tx)
-            )
->>>>>>> f83e3820
         else:
             self.successful_txs.append(tx)
 
@@ -237,17 +213,10 @@
         """
         Get the transaction hash of a transaction.
         """
-<<<<<<< HEAD
         if self.t8n.fork.is_after_fork("ethereum.berlin") and not isinstance(
             tx, self.t8n.fork.LegacyTransaction
         ):
             return keccak256(self.t8n.fork.encode_transaction(tx))
-=======
-        if self.t8n.is_after_fork("ethereum.berlin") and not isinstance(
-            tx, self.t8n.transactions.LegacyTransaction
-        ):
-            return keccak256(self.t8n.transactions.encode_transaction(tx))
->>>>>>> f83e3820
         else:
             return keccak256(rlp.encode(tx))
 
@@ -276,26 +245,15 @@
         tx = TransactionLoad(json_tx, t8n.fork).read()
 
         if isinstance(tx, bytes):
-<<<<<<< HEAD
             tx_decoded = t8n.fork.decode_transaction(tx)
-=======
-            tx_decoded = t8n.transactions.decode_transaction(tx)
->>>>>>> f83e3820
         else:
             tx_decoded = tx
 
         secret_key = hex_to_uint(json_tx["secretKey"][2:])
-<<<<<<< HEAD
         if t8n.fork.is_after_fork("ethereum.berlin"):
             Transaction = t8n.fork.LegacyTransaction
         else:
             Transaction = t8n.fork.Transaction
-=======
-        if t8n.is_after_fork("ethereum.berlin"):
-            Transaction = t8n.transactions.LegacyTransaction
-        else:
-            Transaction = t8n.transactions.Transaction
->>>>>>> f83e3820
 
         if isinstance(tx_decoded, Transaction):
             if t8n.fork.is_after_fork("ethereum.spurious_dragon"):
@@ -310,17 +268,10 @@
             else:
                 signing_hash = t8n.fork.signing_hash(tx_decoded)
                 v_addend = 27
-<<<<<<< HEAD
         elif isinstance(tx_decoded, t8n.fork.AccessListTransaction):
             signing_hash = t8n.fork.signing_hash_2930(tx_decoded)
             v_addend = 0
         elif isinstance(tx_decoded, t8n.fork.FeeMarketTransaction):
-=======
-        elif isinstance(tx_decoded, t8n.transactions.AccessListTransaction):
-            signing_hash = t8n.fork.signing_hash_2930(tx_decoded)
-            v_addend = 0
-        elif isinstance(tx_decoded, t8n.transactions.FeeMarketTransaction):
->>>>>>> f83e3820
             signing_hash = t8n.fork.signing_hash_1559(tx_decoded)
             v_addend = 0
         elif isinstance(tx_decoded, t8n.fork.BlobTransaction):
