--- conflicted
+++ resolved
@@ -12,10 +12,7 @@
 from ethereum.base_types import U64, U256, Uint
 from ethereum.crypto.hash import keccak256
 from ethereum.exceptions import InvalidBlock
-<<<<<<< HEAD
 from ethereum.utils.ensure import ensure
-=======
->>>>>>> f83e3820
 from ethereum_spec_tools.forks import Hardfork
 
 from ..loaders.fixture_loader import Load
@@ -126,7 +123,6 @@
             self.env.block_difficulty, self.env.base_fee_per_gas
         )
 
-<<<<<<< HEAD
         if self.fork.is_after_fork("ethereum.cancun"):
             self.SYSTEM_ADDRESS = self.fork.hex_to_address(
                 "0xfffffffffffffffffffffffffffffffffffffffe"
@@ -135,47 +131,6 @@
                 "0x000F3df6D732807Ef1319fB7B8bB8522d0Beac02"
             )
             self.SYSTEM_TRANSACTION_GAS = Uint(30000000)
-=======
-    @property
-    def fork(self) -> Any:
-        """The fork module of the given fork."""
-        return self._module("fork")
-
-    @property
-    def transactions(self) -> Any:
-        """The transactions module of the given fork."""
-        return self._module("transactions")
-
-    @property
-    def blocks(self) -> Any:
-        """The blocks module of the given fork."""
-        return self._module("blocks")
-
-    @property
-    def fork_types(self) -> Any:
-        """The fork_types model of the given fork."""
-        return self._module("fork_types")
-
-    @property
-    def state(self) -> Any:
-        """The state module of the given fork."""
-        return self._module("state")
-
-    @property
-    def trie(self) -> Any:
-        """The trie module of the given fork."""
-        return self._module("trie")
-
-    @property
-    def bloom(self) -> Any:
-        """The bloom module of the given fork."""
-        return self._module("bloom")
-
-    @property
-    def vm(self) -> Any:
-        """The vm module of the given fork."""
-        return self._module("vm")
->>>>>>> f83e3820
 
     @property
     def BLOCK_REWARD(self) -> Any:
@@ -425,7 +380,6 @@
             try:
                 env = self.environment(tx, gas_available)
 
-<<<<<<< HEAD
                 process_transaction_return = self.fork.process_transaction(
                     env, tx
                 )
@@ -436,11 +390,7 @@
                         blob_gas_used <= self.fork.MAX_BLOB_GAS_PER_BLOCK,
                         InvalidBlock,
                     )
-            except Exception as e:
-=======
-                process_transaction_return = self.process_transaction(env, tx)
             except InvalidBlock as e:
->>>>>>> f83e3820
                 # The tf tools expects some non-blank error message
                 # even in case e is blank.
                 self.txs.rejected_txs[tx_idx] = f"Failed transaction: {str(e)}"
