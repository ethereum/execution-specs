--- conflicted
+++ resolved
@@ -1,18 +1,6 @@
-<<<<<<< HEAD
+    The key words “MUST”, “MUST NOT”, “REQUIRED”, “SHALL”, “SHALL NOT”, “SHOULD”, “SHOULD NOT”, “RECOMMENDED”, “MAY”, and “OPTIONAL” in this document are to be interpreted as described in [RFC-2119](https://www.ietf.org/rfc/rfc2119.txt).
+
 # `eth_call`
-=======
-The key words “MUST”, “MUST NOT”, “REQUIRED”, “SHALL”, “SHALL NOT”, “SHOULD”, “SHOULD NOT”, “RECOMMENDED”, “MAY”, and “OPTIONAL” in this document are to be interpreted as described in [RFC-2119](https://www.ietf.org/rfc/rfc2119.txt).
-
-# Introduction
-This document strictly specifies the expected behaviour of the `eth_call` Eth 1.x JSON RPC endpoint.
-
-The definition of being able to serve the full state has been introduced to clarify the behaviour in the midst of fast sync and similar. 
-
-# Description
-`eth_call` is useful for development and avoiding failed transactions. `eth_call` Executes a new message call immediately without submitting a transaction to the network
-
-# Specification
->>>>>>> ffd3b4ed
 
 specification | description 
 --|--
